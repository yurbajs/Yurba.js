--- conflicted
+++ resolved
@@ -10,32 +10,33 @@
     "apps/*"
   ],
   "scripts": {
+    "install:all": "pnpm install",
+    "clean": "turbo run clean",
+    "reset": "pnpm run clean && rm -rf node_modules packages/*/node_modules && pnpm install",
+
+    "lint": "turbo run lint",
+    "lint:fix": "lerna run lint -- --fix",
+
+    "test": "turbo run test",
+    "test:local": "pnpm run build:local && pnpm run test",
+
     "build": "turbo run build",
     "build:local": "pnpm run clean && pnpm run build",
-    "test": "turbo run test",
-    "test:local": "pnpm run build:local && pnpm run test",
-    "lint": "turbo run lint",
-    "lint:fix": "lerna run lint -- --fix",
     "dev": "lerna run build --watch",
-    "clean": "turbo run clean",
-    "all": "pnpm run lint && pnpm test && pnpm build",
-    "install:all": "pnpm install",
-<<<<<<< HEAD
-=======
+    "all": "pnpm run lint && pnpm run test && pnpm run build",
 
-
->>>>>>> db6a34c9
     "docs": "pnpm run docs:clean && pnpm run build && npx typedoc && node apps/docs/scripts/docs.js",
     "docs:local": "pnpm run docs:clean && npx typedoc && node apps/docs/scripts/docs.js",
     "docs:serve": "pnpm run docs && npx http-server apps/docs/dist -p 3000 -o",
     "docs:clean": "rimraf apps/docs/dist",
     "docs:watch": "typedoc --watch",
+
     "guide:dev": "vitepress dev apps/guide",
     "guide:build": "vitepress build apps/guide",
     "guide:preview": "vitepress preview apps/guide",
     "guide:start": "pnpm run guide:build && pnpm run guide:preview",
-    "publish": "turbo run lint test clean build && lerna publish",
-    "reset": "pnpm run clean && rm -rf node_modules packages/*/node_modules && pnpm install"
+
+    "publish": "turbo run lint test clean build && lerna publish"
   },
   "devDependencies": {
     "@eslint/js": "^9.31.0",
